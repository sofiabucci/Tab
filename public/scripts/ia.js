--- conflicted
+++ resolved
@@ -108,7 +108,16 @@
     return row >= 0 && row < ROWS && col >= 0 && col < cols;
 }
 
-<<<<<<< HEAD
+// CORREÇÃO: Movimento seguindo as regras do Tâb
+function getMovementDirection(row) {
+    return (row === 0 || row === 2) ? 1 : -1;
+}
+
+function piecesInHomeRow(state, player) {
+  const row = player === WHITE ? 0 : ROWS - 1;
+  return state.board[row].filter(p => p && p.player === player).length;
+}
+
 // ---------------------------------
 // 🧠 Movimento das peças
 // ---------------------------------
@@ -150,96 +159,6 @@
 function generateMovesForThrow(state, throwVal, player) {
   const moves = [];
   const cols = state.board[0].length;
-
-  for (let r = 0; r < ROWS; r++) {
-    for (let c = 0; c < cols; c++) {
-      const piece = state.board[r][c];
-      if (!piece || piece.player !== player) continue;
-
-      // Regras 4: Primeira jogada só pode ser "tâb" (1)
-      if (!piece.hasConverted && throwVal !== 1) continue;
-
-      // Calcular destino
-      let newRow = r;
-      let newCol = c + throwVal;
-
-      // Movimento estilo "zig-zag" (como no Senet)
-      if (newCol >= cols) {
-        newRow = (r + 1) % ROWS;
-        newCol = newCol - cols;
-      }
-
-      if (!inBounds(newRow, newCol, cols)) continue;
-
-      const dest = state.board[newRow][newCol];
-
-      // Não pode mover para casa com peça da mesma equipa
-      if (dest && dest.player === player) continue;
-
-      // Regras 1 e 2: home rows e bloqueio
-      const opponentHome = player === WHITE ? 3 : 0;
-      const ownHome = player === WHITE ? 0 : 3;
-
-      // Bloquear avanço dentro da home adversária se ainda tiver peças na própria
-      if (
-        piece.hasEnteredOpponentHome &&
-        newRow === opponentHome &&
-        piecesInHomeRow(state, player) > 0
-      ) continue;
-=======
-// CORREÇÃO: Movimento seguindo as regras do Tâb
-function getMovementDirection(row) {
-    return (row === 0 || row === 2) ? 1 : -1;
-}
->>>>>>> 23f41483
-
-function calculateNextPosition(fromRow, fromCol, steps, cols) {
-    let currentRow = fromRow;
-    let currentCol = fromCol;
-    let remainingSteps = steps;
-
-    while (remainingSteps > 0) {
-        const direction = getMovementDirection(currentRow);
-        let nextCol = currentCol + direction;
-        let nextRow = currentRow;
-
-        // Transições entre linhas
-        if (nextCol < 0) {
-            if (currentRow === 1) {
-                nextRow = 0;
-                nextCol = 0;
-            } else if (currentRow === 3) {
-                nextRow = 2;
-                nextCol = cols - 1;
-            } else {
-                return null;
-            }
-        } else if (nextCol >= cols) {
-            if (currentRow === 0) {
-                nextRow = 1;
-                nextCol = cols - 1;
-            } else if (currentRow === 2) {
-                nextRow = 3;
-                nextCol = cols - 1;
-            } else {
-                return null;
-            }
-        }
-
-        if (!inBounds(nextRow, nextCol, cols)) return null;
-
-        currentRow = nextRow;
-        currentCol = nextCol;
-        remainingSteps--;
-    }
-
-    return { row: currentRow, col: currentCol };
-}
-
-// Gerar movimentos para um valor específico do dado
-function generateMovesForValue(state, stickValue, player) {
-    const moves = [];
-    const cols = state.board[0].length;
 
     for (let r = 0; r < ROWS; r++) {
         for (let c = 0; c < cols; c++) {
@@ -475,7 +394,6 @@
 window.IA.Piece = Piece;
 
 window.IA.fromGameBoard = function(content, cols, toMove) {
-<<<<<<< HEAD
   const board = Array.from({ length: ROWS }, () => Array(cols).fill(null));
   for (let i = 0; i < content.length; i++) {
     const cell = content[i];
@@ -490,33 +408,10 @@
       if (cell.hasEnteredOpponentHome) piece.hasEnteredOpponentHome = !!cell.hasEnteredOpponentHome;
       if (Array.isArray(cell.history)) piece.history = [...cell.history];
       board[r][c] = piece;
-=======
-    const board = Array.from({ length: ROWS }, () => Array(cols).fill(null));
-    
-    for (let i = 0; i < content.length; i++) {
-        const cell = content[i];
-        if (cell && cell.player) {
-            const r = Math.floor(i / cols);
-            const c = i % cols;
-            const player = cell.player === 'player-1' ? WHITE : BLACK;
-            const piece = new Piece(player, r, c);
-            
-            // Mapear estados do board.js para a IA
-            const state = window._currentGameBoard?.pieceStates?.[i];
-            if (state === 'moved' || state === 'reached-last-row') {
-                piece.hasMoved = true;
-            }
-            if (state === 'reached-last-row') {
-                piece.inFinalRow = true;
-            }
-            
-            board[r][c] = piece;
-        }
->>>>>>> 23f41483
-    }
-    
-    const mover = toMove === 'player-1' ? WHITE : BLACK;
-    return new State(board, mover);
+    }
+  }
+  const mover = toMove === 'player-1' ? WHITE : BLACK;
+  return new State(board, mover);
 };
 
 window.IA.moveToIndices = function(move, cols) {
